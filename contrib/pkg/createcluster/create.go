package createcluster

import (
	"encoding/json"
	"fmt"
	"io/ioutil"
	"net/http"
	"os"
	"os/user"
	"path/filepath"
	"strings"

	"github.com/ghodss/yaml"
	"github.com/pkg/errors"
	log "github.com/sirupsen/logrus"
	"github.com/spf13/cobra"

	corev1 "k8s.io/api/core/v1"
	"k8s.io/apimachinery/pkg/api/meta"
	metav1 "k8s.io/apimachinery/pkg/apis/meta/v1"
	"k8s.io/apimachinery/pkg/runtime"
	"k8s.io/cli-runtime/pkg/printers"
	"k8s.io/client-go/kubernetes/scheme"
	"k8s.io/client-go/tools/clientcmd"
	"k8s.io/utils/pointer"
	"sigs.k8s.io/controller-runtime/pkg/client/config"

	"github.com/openshift/installer/pkg/ipnet"
	installertypes "github.com/openshift/installer/pkg/types"

	"github.com/openshift/hive/pkg/apis"
	hivev1 "github.com/openshift/hive/pkg/apis/hive/v1"
	"github.com/openshift/hive/pkg/resource"
)

const longDesc = `
OVERVIEW
The hiveutil create-cluster command generates and applies the artifacts needed
to create a new Hive cluster deployment. By default, the clusterdeployment is
generated along with corresponding secrets and then applied to the current
cluster. If you don't need secrets generated, specify --include-secrets=false
in the command line. If you don't want to apply the cluster deployment and
only output it locally, specify the output flag (-o json) or (-o yaml) to
specify your output format.

IMAGES
An existing ClusterImageSet can be specified with the --image-set
flag. Otherwise, one will be generated using the images specified for the
cluster deployment. If you don't wish to use a ClusterImageSet, specify
--use-image-set=false. This will result in images only specified on the
cluster itself.


ENVIRONMENT VARIABLES
The command will use the following environment variables for its output:

PUBLIC_SSH_KEY - If present, it is used as the new cluster's public SSH key.
It overrides the public ssh key flags. If not, --ssh-public-key will be used.
If that is not specified, then --ssh-public-key-file is used.
That file's default value is %[1]s.

PULL_SECRET - If present, it is used as the cluster deployment's pull
secret and will override the --pull-secret flag. If not present, and
the --pull-secret flag is not specified, then the --pull-secret-file is
used. That file's default value is %[2]s.

AWS_SECRET_ACCESS_KEY and AWS_ACCESS_KEY_ID - Are used to determine your
AWS credentials. These are only relevant for creating a cluster on AWS. If
--creds-file is used it will take precedence over these environment
variables.

RELEASE_IMAGE - Release image to use to install the cluster. If not specified,
the --release-image flag is used. If that's not specified, a default image is
obtained from a the following URL:
https://openshift-release.svc.ci.openshift.org/api/v1/releasestream/4-stable/latest
`
const (
	deleteAfterAnnotation      = "hive.openshift.io/delete-after"
	tryInstallOnceAnnotation   = "hive.openshift.io/try-install-once"
	tryUninstallOnceAnnotation = "hive.openshift.io/try-uninstall-once"
	hiveutilCreatedLabel       = "hive.openshift.io/hiveutil-created"
	cloudAWS                   = "aws"
	cloudAzure                 = "azure"
	cloudGCP                   = "gcp"

	testFailureManifest = `apiVersion: v1
kind: NotARealSecret
metadata:
  name: foo
  namespace: bar
type: TestFailResource
`
)

var (
	validClouds = map[string]bool{
		cloudAWS:   true,
		cloudAzure: true,
		cloudGCP:   true,
	}
)

// Options is the set of options to generate and apply a new cluster deployment
type Options struct {
	Name                     string
	Namespace                string
	SSHPublicKeyFile         string
	SSHPublicKey             string
	SSHPrivateKeyFile        string
	BaseDomain               string
	PullSecret               string
	PullSecretFile           string
	Cloud                    string
	CredsFile                string
	ClusterImageSet          string
	ReleaseImage             string
	ReleaseImageSource       string
	DeleteAfter              string
	ServingCert              string
	ServingCertKey           string
	UseClusterImageSet       bool
	ManageDNS                bool
	Output                   string
	IncludeSecrets           bool
	InstallOnce              bool
	UninstallOnce            bool
	SimulateBootstrapFailure bool
	WorkerNodes              int64
<<<<<<< HEAD
	CreateSampleSyncsets     bool
=======
	ManifestsDir             string
	Adopt                    bool
	AdoptAdminKubeConfig     string
	AdoptInfraID             string
	AdoptClusterID           string
	AdoptAdminUsername       string
	AdoptAdminPassword       string
>>>>>>> d6803ca2

	// Azure
	AzureBaseDomainResourceGroupName string

	homeDir       string
	cloudProvider cloudProvider
}

// NewCreateClusterCommand creates a command that generates and applies cluster deployment artifacts.
func NewCreateClusterCommand() *cobra.Command {
	opt := &Options{}

	opt.homeDir = "."

	if u, err := user.Current(); err == nil {
		opt.homeDir = u.HomeDir
	}
	defaultSSHPublicKeyFile := filepath.Join(opt.homeDir, ".ssh", "id_rsa.pub")

	defaultPullSecretFile := filepath.Join(opt.homeDir, ".pull-secret")
	if _, err := os.Stat(defaultPullSecretFile); os.IsNotExist(err) {
		defaultPullSecretFile = ""
	} else if err != nil {
		log.WithError(err).Errorf("%v can not be used", defaultPullSecretFile)
	}

	cmd := &cobra.Command{
		Use: `create-cluster CLUSTER_DEPLOYMENT_NAME
create-cluster CLUSTER_DEPLOYMENT_NAME --cloud=aws
create-cluster CLUSTER_DEPLOYMENT_NAME --cloud=azure --azure-base-domain-resource-group-name=RESOURCE_GROUP_NAME
create-cluster CLUSTER_DEPLOYMENT_NAME --cloud=gcp`,
		Short: "Creates a new Hive cluster deployment",
		Long:  fmt.Sprintf(longDesc, defaultSSHPublicKeyFile, defaultPullSecretFile),
		Args:  cobra.ExactArgs(1),
		Run: func(cmd *cobra.Command, args []string) {
			log.SetLevel(log.InfoLevel)
			if err := opt.Complete(cmd, args); err != nil {
				return
			}
			if err := opt.Validate(cmd); err != nil {
				return
			}
			err := opt.Run()
			if err != nil {
				log.WithError(err).Error("Error")
			}
		},
	}

	flags := cmd.Flags()
	flags.StringVar(&opt.Cloud, "cloud", cloudAWS, "Cloud provider: aws(default)|azure|gcp)")
	flags.StringVarP(&opt.Namespace, "namespace", "n", "", "Namespace to create cluster deployment in")
	flags.StringVar(&opt.SSHPrivateKeyFile, "ssh-private-key-file", "", "file name containing private key contents")
	flags.StringVar(&opt.SSHPublicKeyFile, "ssh-public-key-file", defaultSSHPublicKeyFile, "file name of SSH public key for cluster")
	flags.StringVar(&opt.SSHPublicKey, "ssh-public-key", "", "SSH public key for cluster")
	flags.StringVar(&opt.BaseDomain, "base-domain", "new-installer.openshift.com", "Base domain for the cluster")
	flags.StringVar(&opt.PullSecret, "pull-secret", "", "Pull secret for cluster. Takes precedence over pull-secret-file.")
	flags.StringVar(&opt.DeleteAfter, "delete-after", "", "Delete this cluster after the given duration. (i.e. 8h)")
	flags.StringVar(&opt.PullSecretFile, "pull-secret-file", defaultPullSecretFile, "Pull secret file for cluster")
	flags.StringVar(&opt.CredsFile, "creds-file", "", "Cloud credentials file (defaults vary depending on cloud)")
	flags.StringVar(&opt.ClusterImageSet, "image-set", "", "Cluster image set to use for this cluster deployment")
	flags.StringVar(&opt.ReleaseImage, "release-image", "", "Release image to use for installing this cluster deployment")
	flags.StringVar(&opt.ReleaseImageSource, "release-image-source", "https://openshift-release.svc.ci.openshift.org/api/v1/releasestream/4-stable/latest", "URL to JSON describing the release image pull spec")
	flags.StringVar(&opt.ServingCert, "serving-cert", "", "Serving certificate for control plane and routes")
	flags.StringVar(&opt.ServingCertKey, "serving-cert-key", "", "Serving certificate key for control plane and routes")
	flags.BoolVar(&opt.ManageDNS, "manage-dns", false, "Manage this cluster's DNS. This is only available for AWS.")
	flags.BoolVar(&opt.UseClusterImageSet, "use-image-set", true, "If true(default), use a cluster image set for this cluster")
	flags.StringVarP(&opt.Output, "output", "o", "", "Output of this command (nothing will be created on cluster). Valid values: yaml,json")
	flags.BoolVar(&opt.IncludeSecrets, "include-secrets", true, "Include secrets along with ClusterDeployment")
	flags.BoolVar(&opt.InstallOnce, "install-once", false, "Run the install only one time and fail if not successful")
	flags.BoolVar(&opt.UninstallOnce, "uninstall-once", false, "Run the uninstall only one time and fail if not successful")
	flags.BoolVar(&opt.SimulateBootstrapFailure, "simulate-bootstrap-failure", false, "Simulate an install bootstrap failure by injecting an invalid manifest.")
	flags.Int64Var(&opt.WorkerNodes, "workers", 3, "Number of worker nodes to create.")
<<<<<<< HEAD
	flags.BoolVar(&opt.CreateSampleSyncsets, "create-sample-syncsets", false, "Create a set of sample syncsets for testing")
=======
	flags.StringVar(&opt.ManifestsDir, "manifests", "", "Directory containing manifests to add during installation")

	// Flags related to adoption.
	flags.BoolVar(&opt.Adopt, "adopt", false, "Enable adoption mode for importing a pre-existing cluster into Hive. Will require additional flags for adoption info.")
	flags.StringVar(&opt.AdoptAdminKubeConfig, "adopt-admin-kubeconfig", "", "Path to a cluster admin kubeconfig file for a cluster being adopted. (required if using --adopt)")
	flags.StringVar(&opt.AdoptInfraID, "adopt-infra-id", "", "Infrastructure ID for this cluster's cloud provider. (required if using --adopt)")
	flags.StringVar(&opt.AdoptClusterID, "adopt-cluster-id", "", "Cluster UUID used for telemetry. (required if using --adopt)")
	flags.StringVar(&opt.AdoptAdminUsername, "adopt-admin-username", "", "Username for cluster web console administrator. (optional)")
	flags.StringVar(&opt.AdoptAdminPassword, "adopt-admin-password", "", "Password for cluster web console administrator. (optional)")
>>>>>>> d6803ca2

	// Azure flags
	flags.StringVar(&opt.AzureBaseDomainResourceGroupName, "azure-base-domain-resource-group-name", "os4-common", "Resource group where the azure DNS zone for the base domain is found")

	return cmd
}

// Complete finishes parsing arguments for the command
func (o *Options) Complete(cmd *cobra.Command, args []string) error {
	o.Name = args[0]
	return nil
}

// Validate ensures that option values make sense
func (o *Options) Validate(cmd *cobra.Command) error {
	if len(o.Output) > 0 && o.Output != "yaml" && o.Output != "json" {
		cmd.Usage()
		log.Info("Invalid value for output. Valid values are: yaml, json.")
		return fmt.Errorf("invalid output")
	}
	if !o.UseClusterImageSet && len(o.ClusterImageSet) > 0 {
		cmd.Usage()
		log.Info("If not using cluster image sets, do not specify the name of one")
		return fmt.Errorf("invalid option")
	}
	if len(o.ServingCert) > 0 && len(o.ServingCertKey) == 0 {
		cmd.Usage()
		log.Info("If specifying a serving certificate, specify a valid serving certificate key")
		return fmt.Errorf("invalid serving cert")
	}
	if !validClouds[o.Cloud] {
		cmd.Usage()
		log.Infof("Unsupported cloud: %s", o.Cloud)
		return fmt.Errorf("Unsupported cloud: %s", o.Cloud)
	}

	if o.Adopt {
		if o.AdoptAdminKubeConfig == "" || o.AdoptInfraID == "" || o.AdoptClusterID == "" {
			return fmt.Errorf("Must specify the following options when using --adopt: --adopt-admin-kube-config, --adopt-infra-id, --adopt-cluster-id")
		}

		if _, err := os.Stat(o.AdoptAdminKubeConfig); os.IsNotExist(err) {
			return fmt.Errorf("--adopt-admin-kubeconfig does not exist: %s", o.AdoptAdminKubeConfig)
		}

		// Admin username and password must both be specified if either are.
		if (o.AdoptAdminUsername != "" || o.AdoptAdminPassword != "") && !(o.AdoptAdminUsername != "" && o.AdoptAdminPassword != "") {
			return fmt.Errorf("--adopt-admin-username and --adopt-admin-password must be used together")
		}
	} else {
		if o.AdoptAdminKubeConfig != "" || o.AdoptInfraID != "" || o.AdoptClusterID != "" || o.AdoptAdminUsername != "" || o.AdoptAdminPassword != "" {
			return fmt.Errorf("Cannot use adoption options without --adopt: --adopt-admin-kube-config, --adopt-infra-id, --adopt-cluster-id, --adopt-admin-username, --adopt-admin-password")
		}
	}
	return nil
}

type cloudProvider interface {
	generateCredentialsSecret(o *Options) (*corev1.Secret, error)

	addPlatformDetails(
		o *Options,
		cd *hivev1.ClusterDeployment,
		machinePool *hivev1.MachinePool,
		installConfig *installertypes.InstallConfig,
	) error
}

// Run executes the command
func (o *Options) Run() error {
	if err := apis.AddToScheme(scheme.Scheme); err != nil {
		return err
	}

	switch o.Cloud {
	case cloudAWS:
		o.cloudProvider = &awsCloudProvider{}
	case cloudAzure:
		o.cloudProvider = &azureCloudProvider{}
	case cloudGCP:
		o.cloudProvider = &gcpCloudProvider{}
	}

	objs, err := o.GenerateObjects()
	if err != nil {
		return err
	}
	if len(o.Output) > 0 {
		var printer printers.ResourcePrinter
		if o.Output == "yaml" {
			printer = &printers.YAMLPrinter{}
		} else {
			printer = &printers.JSONPrinter{}
		}
		printObjects(objs, scheme.Scheme, printer)
		return err
	}
	rh, err := o.getResourceHelper()
	if err != nil {
		return err
	}
	if len(o.Namespace) == 0 {
		o.Namespace, err = o.defaultNamespace()
		if err != nil {
			log.Error("Cannot determine default namespace")
			return err
		}
	}
	for _, obj := range objs {
		accessor, err := meta.Accessor(obj)
		if err != nil {
			log.WithError(err).Errorf("Cannot create accessor for object of type %T", obj)
			return err
		}
		accessor.SetNamespace(o.Namespace)
		rh.ApplyRuntimeObject(obj, scheme.Scheme)
	}
	return nil
}

func (o *Options) defaultNamespace() (string, error) {
	rules := clientcmd.NewDefaultClientConfigLoadingRules()
	kubeconfig := clientcmd.NewNonInteractiveDeferredLoadingClientConfig(rules, &clientcmd.ConfigOverrides{})
	ns, _, err := kubeconfig.Namespace()
	return ns, err
}

func (o *Options) getResourceHelper() (*resource.Helper, error) {
	cfg, err := config.GetConfig()
	if err != nil {
		log.WithError(err).Error("Cannot get client config")
		return nil, err
	}
	helper := resource.NewHelperFromRESTConfig(cfg, log.WithField("command", "create-cluster"))
	return helper, nil
}

// GenerateObjects generates resources for a new cluster deployment
func (o *Options) GenerateObjects() ([]runtime.Object, error) {
	result := []runtime.Object{}

	pullSecret, err := o.getPullSecret()
	if err != nil {
		return nil, err
	}

	pullSecretSecret, err := o.generatePullSecret(pullSecret)
	if err != nil {
		return nil, err
	}

	sshPrivateKeySecret, err := o.generateSSHPrivateKeySecret()
	if err != nil {
		return nil, err
	}

	cd, err := o.GenerateClusterDeployment(pullSecretSecret, sshPrivateKeySecret)
	if err != nil {
		return nil, err
	}

	if o.Adopt {
		newObjects, err := o.addAdoptionInfo(cd)
		if err != nil {
			return nil, err
		}
		result = append(result, newObjects...)
	}

	sshPublicKey, err := o.getSSHPublicKey()
	if err != nil {
		return nil, err
	}

	// Platform info will be injected by o.cloudProvider
	installConfig := &installertypes.InstallConfig{
		ObjectMeta: metav1.ObjectMeta{
			Name: o.Name,
		},
		TypeMeta: metav1.TypeMeta{
			APIVersion: installertypes.InstallConfigVersion,
		},
		SSHKey:     sshPublicKey,
		BaseDomain: o.BaseDomain,
		Networking: &installertypes.Networking{
			NetworkType:    "OpenShiftSDN",
			ServiceNetwork: []ipnet.IPNet{*ipnet.MustParseCIDR("172.30.0.0/16")},
			ClusterNetwork: []installertypes.ClusterNetworkEntry{
				{
					CIDR:       *ipnet.MustParseCIDR("10.128.0.0/14"),
					HostPrefix: 23,
				},
			},
			MachineCIDR: ipnet.MustParseCIDR("10.0.0.0/16"),
		},
		ControlPlane: &installertypes.MachinePool{
			Name:     "master",
			Replicas: pointer.Int64Ptr(3),
		},
		Compute: []installertypes.MachinePool{
			{
				Name:     "worker",
				Replicas: &o.WorkerNodes,
			},
		},
	}

	computePool := &hivev1.MachinePool{
		TypeMeta: metav1.TypeMeta{
			Kind:       "MachinePool",
			APIVersion: hivev1.SchemeGroupVersion.String(),
		},
		ObjectMeta: metav1.ObjectMeta{
			Name:      fmt.Sprintf("%s-worker", o.Name),
			Namespace: o.Namespace,
		},
		Spec: hivev1.MachinePoolSpec{
			ClusterDeploymentRef: corev1.LocalObjectReference{
				Name: o.Name,
			},
			Name:     "worker",
			Replicas: pointer.Int64Ptr(o.WorkerNodes),
		},
	}

	if err := o.cloudProvider.addPlatformDetails(o, cd, computePool, installConfig); err != nil {
		return nil, err
	}

	installConfigSecret, err := o.generateInstallConfigSecret(installConfig)
	if err != nil {
		return nil, err
	}
	cd.Spec.Provisioning.InstallConfigSecretRef = corev1.LocalObjectReference{Name: installConfigSecret.Name}

	manifestsConfigMap, err := o.generateManifestsConfigMap()
	if err != nil {
		return nil, err
	}
	if manifestsConfigMap != nil {
		cd.Spec.Provisioning.ManifestsConfigMapRef = &corev1.LocalObjectReference{
			Name: manifestsConfigMap.Name,
		}
		result = append(result, manifestsConfigMap)
	}

	imageSet, err := o.configureImages(cd)
	if err != nil {
		return nil, err
	}
	if imageSet != nil {
		result = append(result, imageSet)
	}

	if o.IncludeSecrets {
		if pullSecretSecret != nil {
			result = append(result, pullSecretSecret)
		}

		creds, err := o.cloudProvider.generateCredentialsSecret(o)
		if err != nil {
			return nil, err
		}
		result = append(result, creds)

		if sshPrivateKeySecret != nil {
			result = append(result, sshPrivateKeySecret)
		}

		servingCertSecret, err := o.generateServingCertSecret()
		if err != nil {
			return nil, err
		}
		if servingCertSecret != nil {
			result = append(result, servingCertSecret)
		}
	}

	result = append(result, installConfigSecret, cd, computePool)

	if o.CreateSampleSyncsets {
		result = append(result, o.generateSampleSyncSets()...)
	}

	return result, err
}

func (o *Options) addAdoptionInfo(cd *hivev1.ClusterDeployment) ([]runtime.Object, error) {
	objectsToCreate := []runtime.Object{}
	cd.Spec.Installed = true

	kubeconfigBytes, err := ioutil.ReadFile(o.AdoptAdminKubeConfig)
	if err != nil {
		return objectsToCreate, err
	}

	adminKubeconfigSecret := &corev1.Secret{
		ObjectMeta: metav1.ObjectMeta{
			Name:      fmt.Sprintf("%s-adopted-admin-kubeconfig", cd.Name),
			Namespace: cd.Namespace,
		},
		Data: map[string][]byte{
			"kubeconfig":     kubeconfigBytes,
			"raw-kubeconfig": kubeconfigBytes,
		},
	}
	objectsToCreate = append(objectsToCreate, adminKubeconfigSecret)
	cd.Spec.ClusterMetadata = &hivev1.ClusterMetadata{
		ClusterID:                o.AdoptClusterID,
		InfraID:                  o.AdoptInfraID,
		AdminKubeconfigSecretRef: corev1.LocalObjectReference{Name: adminKubeconfigSecret.Name},
	}

	if o.AdoptAdminUsername != "" {
		adminPasswordSecret := &corev1.Secret{
			ObjectMeta: metav1.ObjectMeta{
				Name:      fmt.Sprintf("%s-adopted-admin-password", cd.Name),
				Namespace: cd.Namespace,
			},
			StringData: map[string]string{
				"username": o.AdoptAdminUsername,
				"password": o.AdoptAdminPassword,
			},
		}
		objectsToCreate = append(objectsToCreate, adminPasswordSecret)
		cd.Spec.ClusterMetadata.AdminPasswordSecretRef = corev1.LocalObjectReference{
			Name: adminPasswordSecret.Name,
		}
	}

	return objectsToCreate, nil
}

func (o *Options) generateInstallConfigSecret(ic *installertypes.InstallConfig) (*corev1.Secret, error) {
	d, err := yaml.Marshal(ic)
	if err != nil {
		return nil, err
	}
	return &corev1.Secret{
		TypeMeta: metav1.TypeMeta{
			Kind:       "Secret",
			APIVersion: corev1.SchemeGroupVersion.String(),
		},
		ObjectMeta: metav1.ObjectMeta{
			Name:      fmt.Sprintf("%s-install-config", o.Name),
			Namespace: o.Namespace,
		},
		Type: corev1.SecretTypeOpaque,
		Data: map[string][]byte{
			"install-config.yaml": d,
		},
	}, nil
}

func (o *Options) getPullSecret() (string, error) {
	pullSecret := os.Getenv("PULL_SECRET")
	if len(pullSecret) > 0 {
		return pullSecret, nil
	}
	if len(o.PullSecret) > 0 {
		return o.PullSecret, nil
	}
	if len(o.PullSecretFile) > 0 {
		data, err := ioutil.ReadFile(o.PullSecretFile)
		if err != nil {
			log.Error("Cannot read pull secret file")
			return "", err
		}
		pullSecret = strings.TrimSpace(string(data))
		return pullSecret, nil
	}
	return "", nil
}

func (o *Options) generatePullSecret(pullSecret string) (*corev1.Secret, error) {
	if len(pullSecret) == 0 {
		return nil, nil
	}
	return &corev1.Secret{
		TypeMeta: metav1.TypeMeta{
			Kind:       "Secret",
			APIVersion: corev1.SchemeGroupVersion.String(),
		},
		ObjectMeta: metav1.ObjectMeta{
			Name:      fmt.Sprintf("%s-pull-secret", o.Name),
			Namespace: o.Namespace,
		},
		Type: corev1.SecretTypeDockerConfigJson,
		StringData: map[string]string{
			corev1.DockerConfigJsonKey: pullSecret,
		},
	}, nil
}

func (o *Options) getSSHPublicKey() (string, error) {
	sshPublicKey := os.Getenv("PUBLIC_SSH_KEY")
	if len(sshPublicKey) > 0 {
		return sshPublicKey, nil
	}
	if len(o.SSHPublicKey) > 0 {
		return o.SSHPublicKey, nil
	}
	if len(o.SSHPublicKeyFile) > 0 {
		data, err := ioutil.ReadFile(o.SSHPublicKeyFile)
		if err != nil {
			log.Error("Cannot read SSH public key file")
			return "", err
		}
		sshPublicKey = strings.TrimSpace(string(data))
		return sshPublicKey, nil
	}

	log.Error("Cannot determine SSH key to use")
	return "", fmt.Errorf("no ssh key")
}

func (o *Options) getSSHPrivateKey() (string, error) {
	if len(o.SSHPrivateKeyFile) > 0 {
		data, err := ioutil.ReadFile(o.SSHPrivateKeyFile)
		if err != nil {
			log.Error("Cannot read SSH private key file")
			return "", err
		}
		sshPrivateKey := strings.TrimSpace(string(data))
		return sshPrivateKey, nil
	}
	log.Debug("No private SSH key file provided")
	return "", nil
}

func (o *Options) generateSSHPrivateKeySecret() (*corev1.Secret, error) {
	sshPrivateKey, err := o.getSSHPrivateKey()
	if err != nil {
		return nil, err
	}
	if sshPrivateKey == "" {
		return nil, nil
	}

	return &corev1.Secret{
		TypeMeta: metav1.TypeMeta{
			Kind:       "Secret",
			APIVersion: corev1.SchemeGroupVersion.String(),
		},
		ObjectMeta: metav1.ObjectMeta{
			Name:      fmt.Sprintf("%s-ssh-private-key", o.Name),
			Namespace: o.Namespace,
		},
		Type: corev1.SecretTypeOpaque,
		StringData: map[string]string{
			"ssh-privatekey": sshPrivateKey,
		},
	}, nil
}

func (o *Options) generateServingCertSecret() (*corev1.Secret, error) {
	if len(o.ServingCert) == 0 {
		return nil, nil
	}
	servingCert, err := ioutil.ReadFile(o.ServingCert)
	if err != nil {
		return nil, fmt.Errorf("error reading %s: %v", o.ServingCert, err)
	}
	servingCertKey, err := ioutil.ReadFile(o.ServingCertKey)
	if err != nil {
		return nil, fmt.Errorf("error reading %s: %v", o.ServingCertKey, err)
	}
	return &corev1.Secret{
		TypeMeta: metav1.TypeMeta{
			Kind:       "Secret",
			APIVersion: corev1.SchemeGroupVersion.String(),
		},
		ObjectMeta: metav1.ObjectMeta{
			Name:      fmt.Sprintf("%s-serving-cert", o.Name),
			Namespace: o.Namespace,
		},
		Type: corev1.SecretTypeTLS,
		StringData: map[string]string{
			"tls.crt": string(servingCert),
			"tls.key": string(servingCertKey),
		},
	}, nil
}

func (o *Options) generateManifestsConfigMap() (*corev1.ConfigMap, error) {
	if o.ManifestsDir == "" && !o.SimulateBootstrapFailure {
		return nil, nil
	}
	cm := &corev1.ConfigMap{
		TypeMeta: metav1.TypeMeta{
			Kind:       "ConfigMap",
			APIVersion: corev1.SchemeGroupVersion.String(),
		},
		ObjectMeta: metav1.ObjectMeta{
			Name:      fmt.Sprintf("%s-manifests", o.Name),
			Namespace: o.Namespace,
		},
	}
	if o.ManifestsDir != "" {
		files, err := ioutil.ReadDir(o.ManifestsDir)
		if err != nil {
			return nil, errors.Wrap(err, "could not read manifests directory")
		}
		cm.BinaryData = make(map[string][]byte, len(files))
		for _, file := range files {
			if file.IsDir() {
				continue
			}
			data, err := ioutil.ReadFile(filepath.Join(o.ManifestsDir, file.Name()))
			if err != nil {
				return nil, errors.Wrapf(err, "could not read manifest file %q", file.Name())
			}
			cm.BinaryData[file.Name()] = data
		}
	}
	if o.SimulateBootstrapFailure {
		cm.Data = map[string]string{
			"failure-test.yaml": testFailureManifest,
		}
	}
	return cm, nil
}

// GenerateClusterDeployment generates a new cluster deployment
func (o *Options) GenerateClusterDeployment(pullSecret *corev1.Secret, sshPrivateKeySecret *corev1.Secret) (*hivev1.ClusterDeployment, error) {
	cd := &hivev1.ClusterDeployment{
		TypeMeta: metav1.TypeMeta{
			Kind:       "ClusterDeployment",
			APIVersion: hivev1.SchemeGroupVersion.String(),
		},
		ObjectMeta: metav1.ObjectMeta{
			Name:        o.Name,
			Namespace:   o.Namespace,
			Annotations: map[string]string{},
			Labels: map[string]string{
				hiveutilCreatedLabel: "true",
			},
		},
		Spec: hivev1.ClusterDeploymentSpec{
			ClusterName:  o.Name,
			BaseDomain:   o.BaseDomain,
			ManageDNS:    o.ManageDNS,
			Provisioning: &hivev1.Provisioning{},
		},
	}

	if sshPrivateKeySecret != nil {
		cd.Spec.Provisioning.SSHPrivateKeySecretRef = &corev1.LocalObjectReference{Name: sshPrivateKeySecret.Name}
	}

	if o.InstallOnce {
		cd.Annotations[tryInstallOnceAnnotation] = "true"
	}
	if o.UninstallOnce {
		cd.Annotations[tryUninstallOnceAnnotation] = "true"
	}
	if pullSecret != nil {
		cd.Spec.PullSecretRef = &corev1.LocalObjectReference{Name: pullSecret.Name}
	}
	if len(o.ServingCert) > 0 {
		cd.Spec.CertificateBundles = []hivev1.CertificateBundleSpec{
			{
				Name: "serving-cert",
				CertificateSecretRef: corev1.LocalObjectReference{
					Name: fmt.Sprintf("%s-serving-cert", o.Name),
				},
			},
		}
		cd.Spec.ControlPlaneConfig.ServingCertificates.Default = "serving-cert"
		cd.Spec.Ingress = []hivev1.ClusterIngress{
			{
				Name:               "default",
				Domain:             fmt.Sprintf("apps.%s.%s", o.Name, o.BaseDomain),
				ServingCertificate: "serving-cert",
			},
		}
	}

	if o.DeleteAfter != "" {
		cd.ObjectMeta.Annotations[deleteAfterAnnotation] = o.DeleteAfter
	}

	return cd, nil
}

func (o *Options) configureImages(cd *hivev1.ClusterDeployment) (*hivev1.ClusterImageSet, error) {
	if len(o.ClusterImageSet) > 0 {
		cd.Spec.Provisioning.ImageSetRef = &hivev1.ClusterImageSetReference{
			Name: o.ClusterImageSet,
		}
		return nil, nil
	}
	if o.ReleaseImage == "" {
		if o.ReleaseImageSource == "" {
			return nil, fmt.Errorf("Specify either a release image or a release image source")
		}
		var err error
		o.ReleaseImage, err = determineReleaseImageFromSource(o.ReleaseImageSource)
		if err != nil {
			return nil, fmt.Errorf("Cannot determine release image: %v", err)
		}
	}
	if !o.UseClusterImageSet {
		cd.Spec.Provisioning.ReleaseImage = o.ReleaseImage
		return nil, nil
	}

	imageSet := &hivev1.ClusterImageSet{
		ObjectMeta: metav1.ObjectMeta{
			Name: fmt.Sprintf("%s-imageset", o.Name),
		},
		TypeMeta: metav1.TypeMeta{
			Kind:       "ClusterImageSet",
			APIVersion: hivev1.SchemeGroupVersion.String(),
		},
		Spec: hivev1.ClusterImageSetSpec{
			ReleaseImage: o.ReleaseImage,
		},
	}
	cd.Spec.Provisioning.ImageSetRef = &hivev1.ClusterImageSetReference{
		Name: imageSet.Name,
	}

	return imageSet, nil
}

func (o *Options) generateSampleSyncSets() []runtime.Object {
	syncsets := []runtime.Object{}
	for i := range [10]int{} {
		syncsets = append(syncsets, sampleSyncSet(fmt.Sprintf("%s-sample-syncset%d", o.Name, i), o.Namespace, o.Name))
		syncsets = append(syncsets, sampleSelectorSyncSet(fmt.Sprintf("sample-selector-syncset%d", i), o.Name))
	}
	return syncsets
}

func sampleSyncSet(name, namespace, cdName string) *hivev1.SyncSet {
	return &hivev1.SyncSet{
		ObjectMeta: metav1.ObjectMeta{
			Namespace: namespace,
			Name:      name,
		},
		Spec: hivev1.SyncSetSpec{
			ClusterDeploymentRefs: []corev1.LocalObjectReference{
				{
					Name: cdName,
				},
			},
			SyncSetCommonSpec: hivev1.SyncSetCommonSpec{
				ResourceApplyMode: hivev1.SyncResourceApplyMode,
				Resources: []runtime.RawExtension{
					{
						Object: sampleCM(fmt.Sprintf("%s-configmap", name)),
					},
				},
			},
		},
	}
}

func sampleSelectorSyncSet(name, cdName string) *hivev1.SelectorSyncSet {
	return &hivev1.SelectorSyncSet{
		ObjectMeta: metav1.ObjectMeta{
			Name: name,
		},
		Spec: hivev1.SelectorSyncSetSpec{
			ClusterDeploymentSelector: metav1.LabelSelector{
				MatchLabels: map[string]string{hiveutilCreatedLabel: "true"},
			},
			SyncSetCommonSpec: hivev1.SyncSetCommonSpec{
				ResourceApplyMode: hivev1.SyncResourceApplyMode,
				Resources: []runtime.RawExtension{
					{
						Object: sampleCM(fmt.Sprintf("%s-configmap", name)),
					},
				},
			},
		},
	}
}

func sampleCM(name string) *corev1.ConfigMap {
	return &corev1.ConfigMap{
		TypeMeta: metav1.TypeMeta{
			APIVersion: "v1",
			Kind:       "ConfigMap",
		},
		ObjectMeta: metav1.ObjectMeta{
			Name:      name,
			Namespace: "default",
		},
		Data: map[string]string{
			"foo": "bar",
		},
	}
}

func printObjects(objects []runtime.Object, scheme *runtime.Scheme, printer printers.ResourcePrinter) {
	typeSetterPrinter := printers.NewTypeSetter(scheme).ToPrinter(printer)
	switch len(objects) {
	case 0:
		return
	case 1:
		typeSetterPrinter.PrintObj(objects[0], os.Stdout)
	default:
		list := &metav1.List{
			TypeMeta: metav1.TypeMeta{
				Kind:       "List",
				APIVersion: corev1.SchemeGroupVersion.String(),
			},
			ListMeta: metav1.ListMeta{},
		}
		meta.SetList(list, objects)
		typeSetterPrinter.PrintObj(list, os.Stdout)
	}
}

type releasePayload struct {
	PullSpec string `json:"pullSpec"`
}

func determineReleaseImageFromSource(sourceURL string) (string, error) {
	resp, err := http.Get(sourceURL)
	if err != nil {
		return "", err
	}
	defer resp.Body.Close()
	data, err := ioutil.ReadAll(resp.Body)
	if err != nil {
		return "", err
	}
	payload := &releasePayload{}
	err = json.Unmarshal(data, payload)
	if err != nil {
		return "", err
	}
	return payload.PullSpec, nil
}<|MERGE_RESOLUTION|>--- conflicted
+++ resolved
@@ -126,9 +126,7 @@
 	UninstallOnce            bool
 	SimulateBootstrapFailure bool
 	WorkerNodes              int64
-<<<<<<< HEAD
 	CreateSampleSyncsets     bool
-=======
 	ManifestsDir             string
 	Adopt                    bool
 	AdoptAdminKubeConfig     string
@@ -136,7 +134,6 @@
 	AdoptClusterID           string
 	AdoptAdminUsername       string
 	AdoptAdminPassword       string
->>>>>>> d6803ca2
 
 	// Azure
 	AzureBaseDomainResourceGroupName string
@@ -210,9 +207,7 @@
 	flags.BoolVar(&opt.UninstallOnce, "uninstall-once", false, "Run the uninstall only one time and fail if not successful")
 	flags.BoolVar(&opt.SimulateBootstrapFailure, "simulate-bootstrap-failure", false, "Simulate an install bootstrap failure by injecting an invalid manifest.")
 	flags.Int64Var(&opt.WorkerNodes, "workers", 3, "Number of worker nodes to create.")
-<<<<<<< HEAD
 	flags.BoolVar(&opt.CreateSampleSyncsets, "create-sample-syncsets", false, "Create a set of sample syncsets for testing")
-=======
 	flags.StringVar(&opt.ManifestsDir, "manifests", "", "Directory containing manifests to add during installation")
 
 	// Flags related to adoption.
@@ -222,7 +217,6 @@
 	flags.StringVar(&opt.AdoptClusterID, "adopt-cluster-id", "", "Cluster UUID used for telemetry. (required if using --adopt)")
 	flags.StringVar(&opt.AdoptAdminUsername, "adopt-admin-username", "", "Username for cluster web console administrator. (optional)")
 	flags.StringVar(&opt.AdoptAdminPassword, "adopt-admin-password", "", "Password for cluster web console administrator. (optional)")
->>>>>>> d6803ca2
 
 	// Azure flags
 	flags.StringVar(&opt.AzureBaseDomainResourceGroupName, "azure-base-domain-resource-group-name", "os4-common", "Resource group where the azure DNS zone for the base domain is found")
